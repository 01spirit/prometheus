--- conflicted
+++ resolved
@@ -1,11 +1,10 @@
 # Changelog
 
-<<<<<<< HEAD
+## unreleased
+
+* [FEATURE] OTLP receiver: Add new option `otlp.promote_resource_attributes`, for any OTel resource attributes that should be promoted to metric labels. #14200
+
 ## 2.54.0-rc.1 / 2024-08-05
-
-* [BUGFIX] TSDB: Exclude OOO chunks mapped after compaction starts (introduced by #14396). #14584
-
-## 2.54.0-rc.0 / 2024-07-19
 
 Release 2.54 brings a release candidate of a major new version of [Remote Write: 2.0](https://prometheus.io/docs/specs/remote_write_spec_2_0/).
 This is experimental at this time and may still change.
@@ -23,7 +22,7 @@
 * [ENHANCEMENT] TSDB: Optimise seek within index. #14393
 * [ENHANCEMENT] TSDB: Optimise deletion of stale series. #14307
 * [ENHANCEMENT] TSDB: Reduce locking to optimise adding and removing series. #13286,#14286
-* [ENHANCEMENT] TSDB: Small optimisation: streamline special handling for out-of-order data. #14396
+* [ENHANCEMENT] TSDB: Small optimisation: streamline special handling for out-of-order data. #14396,#14584
 * [ENHANCEMENT] Regexps: Optimize patterns with multiple prefixes. #13843,#14368
 * [ENHANCEMENT] Regexps: Optimize patterns containing multiple literal strings. #14173
 * [ENHANCEMENT] AWS SD: expose Primary IPv6 addresses as __meta_ec2_primary_ipv6_addresses. #14156
@@ -46,13 +45,6 @@
 * [BUGFIX] Notifier: Fix Alertmanager discovery not updating under heavy load. #14174
 * [BUGFIX] Regexes: some Unicode characters were not matched by case-insensitive comparison. #14170,#14299
 * [BUGFIX] Remote-Read: Resolve occasional segmentation fault on query. #14515
-=======
-## unreleased
-
-* [FEATURE] OTLP receiver: Add new option `otlp.promote_resource_attributes`, for any OTel resource attributes that should be promoted to metric labels. #14200
-* [FEATURE] Remote-Write: Add sender and receiver support for [Remote Write 2.0-rc.2](https://prometheus.io/docs/specs/remote_write_spec_2_0/) specification #14395 #14427 #14444
-* [ENHANCEMENT] Remote-Write: 1.x messages against Remote Write 2.x Receivers will have now correct values for `prometheus_storage_<samples|histograms|exemplar>_failed_total` in case of partial errors #14444
->>>>>>> aadec25f
 
 ## 2.53.1 / 2024-07-10
 
